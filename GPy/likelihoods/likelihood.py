# Copyright (c) 2012-2014 The GPy authors (see AUTHORS.txt)
# Licensed under the BSD 3-clause license (see LICENSE.txt)

import numpy as np
from scipy import stats,special
import scipy as sp
<<<<<<< HEAD
from . import link_functions
from ..util.misc import chain_1, chain_2, chain_3
=======
import link_functions
from ..util.misc import chain_1, chain_2, chain_3, blockify_dhess_dtheta, blockify_third, blockify_hessian, safe_exp
>>>>>>> 4f0894b6
from scipy.integrate import quad
import warnings
from ..core.parameterization import Parameterized

class Likelihood(Parameterized):
    """
    Likelihood base class, used to defing p(y|f).

    All instances use _inverse_ link functions, which can be swapped out. It is
    expected that inheriting classes define a default inverse link function

    To use this class, inherit and define missing functionality.

    Inheriting classes *must* implement:
       pdf_link : a bound method which turns the output of the link function into the pdf
       logpdf_link : the logarithm of the above

    To enable use with EP, inheriting classes *must* define:
       TODO: a suitable derivative function for any parameters of the class
    It is also desirable to define:
       moments_match_ep : a function to compute the EP moments If this isn't defined, the moments will be computed using 1D quadrature.

    To enable use with Laplace approximation, inheriting classes *must* define:
       Some derivative functions *AS TODO*

    For exact Gaussian inference, define *JH TODO*

    """
    def __init__(self, gp_link, name):
        super(Likelihood, self).__init__(name)
        assert isinstance(gp_link,link_functions.GPTransformation), "gp_link is not a valid GPTransformation."
        self.gp_link = gp_link
        self.log_concave = False
        self.not_block_really = False

    def _gradients(self,partial):
        return np.zeros(0)

    def update_gradients(self, partial):
        if self.size > 0:
            raise NotImplementedError('Must be implemented for likelihoods with parameters to be optimized')

    def _preprocess_values(self,Y):
        """
        In case it is needed, this function assess the output values or makes any pertinent transformation on them.

        :param Y: observed output
        :type Y: Nx1 numpy.darray

        """
        return Y

    def conditional_mean(self, gp):
        """
        The mean of the random variable conditioned on one value of the GP
        """
        raise NotImplementedError

    def conditional_variance(self, gp):
        """
        The variance of the random variable conditioned on one value of the GP
        """
        raise NotImplementedError

    def log_predictive_density(self, y_test, mu_star, var_star):
        """
        Calculation of the log predictive density

        .. math:
            p(y_{*}|D) = p(y_{*}|f_{*})p(f_{*}|\mu_{*}\\sigma^{2}_{*})

        :param y_test: test observations (y_{*})
        :type y_test: (Nx1) array
        :param mu_star: predictive mean of gaussian p(f_{*}|mu_{*}, var_{*})
        :type mu_star: (Nx1) array
        :param var_star: predictive variance of gaussian p(f_{*}|mu_{*}, var_{*})
        :type var_star: (Nx1) array
        """
        assert y_test.shape==mu_star.shape
        assert y_test.shape==var_star.shape
        assert y_test.shape[1] == 1
        def integral_generator(y, m, v):
            """Generate a function which can be integrated to give p(Y*|Y) = int p(Y*|f*)p(f*|Y) df*"""
            def f(f_star):
                return self.pdf(f_star, y)*np.exp(-(1./(2*v))*np.square(m-f_star))
            return f

        scaled_p_ystar, accuracy = zip(*[quad(integral_generator(y, m, v), -np.inf, np.inf) for y, m, v in zip(y_test.flatten(), mu_star.flatten(), var_star.flatten())])
        scaled_p_ystar = np.array(scaled_p_ystar).reshape(-1,1)
        p_ystar = scaled_p_ystar/np.sqrt(2*np.pi*var_star)
        return np.log(p_ystar)

    def _moments_match_ep(self,obs,tau,v):
        """
        Calculation of moments using quadrature

        :param obs: observed output
        :param tau: cavity distribution 1st natural parameter (precision)
        :param v: cavity distribution 2nd natural paramenter (mu*precision)
        """
        #Compute first integral for zeroth moment.
        #NOTE constant np.sqrt(2*pi/tau) added at the end of the function
        mu = v/tau
        def int_1(f):
            return self.pdf(f, obs)*np.exp(-0.5*tau*np.square(mu-f))
        z_scaled, accuracy = quad(int_1, -np.inf, np.inf)

        #Compute second integral for first moment
        def int_2(f):
            return f*self.pdf(f, obs)*np.exp(-0.5*tau*np.square(mu-f))
        mean, accuracy = quad(int_2, -np.inf, np.inf)
        mean /= z_scaled

        #Compute integral for variance
        def int_3(f):
            return (f**2)*self.pdf(f, obs)*np.exp(-0.5*tau*np.square(mu-f))
        Ef2, accuracy = quad(int_3, -np.inf, np.inf)
        Ef2 /= z_scaled
        variance = Ef2 - mean**2

        #Add constant to the zeroth moment
        #NOTE: this constant is not needed in the other moments because it cancells out.
        z = z_scaled/np.sqrt(2*np.pi/tau)

        return z, mean, variance

    def variational_expectations(self, Y, m, v, gh_points=None, Y_metadata=None):
        """
        Use Gauss-Hermite Quadrature to compute

           E_p(f) [ log p(y|f) ]
           d/dm E_p(f) [ log p(y|f) ]
           d/dv E_p(f) [ log p(y|f) ]

        where p(f) is a Gaussian with mean m and variance v. The shapes of Y, m and v should match.

        if no gh_points are passed, we construct them using defualt options
        """
        #May be broken

        if gh_points is None:
            gh_x, gh_w = np.polynomial.hermite.hermgauss(20)
        else:
            gh_x, gh_w = gh_points

        shape = m.shape
        m,v,Y = m.flatten(), v.flatten(), Y.flatten()

        #make a grid of points
        X = gh_x[None,:]*np.sqrt(2.*v[:,None]) + m[:,None]

        #evaluate the likelhood for the grid. First ax indexes the data (and mu, var) and the second indexes the grid.
        # broadcast needs to be handled carefully.
        logp = self.logpdf(X,Y[:,None], Y_metadata=Y_metadata)
        dlogp_dx = self.dlogpdf_df(X, Y[:,None], Y_metadata=Y_metadata)
        d2logp_dx2 = self.d2logpdf_df2(X, Y[:,None], Y_metadata=Y_metadata)

        #clipping for numerical stability
        #logp = np.clip(logp,-1e9,1e9)
        #dlogp_dx = np.clip(dlogp_dx,-1e9,1e9)
        #d2logp_dx2 = np.clip(d2logp_dx2,-1e9,1e9)

        #average over the gird to get derivatives of the Gaussian's parameters
        F = np.dot(logp, gh_w)
        dF_dm = np.dot(dlogp_dx, gh_w)
        dF_dv = np.dot(d2logp_dx2, gh_w)/2.

        if np.any(np.isnan(dF_dv)) or np.any(np.isinf(dF_dv)):
            stop
        if np.any(np.isnan(dF_dm)) or np.any(np.isinf(dF_dm)):
            stop

        if self.size:
            dF_dtheta = self.dlogpdf_dtheta(X, Y[:,None]) # Ntheta x (orig size) x N_{quad_points}
            dF_dtheta = np.dot(dF_dtheta, gh_w)
            dF_dtheta = dF_dtheta.reshape(self.size, shape[0], shape[1])
        else:
            dF_dtheta = None # Not yet implemented
        return F.reshape(*shape), dF_dm.reshape(*shape), dF_dv.reshape(*shape), dF_dtheta

    def predictive_mean(self, mu, variance, Y_metadata=None):
        """
        Quadrature calculation of the predictive mean: E(Y_star|Y) = E( E(Y_star|f_star, Y) )

        :param mu: mean of posterior
        :param sigma: standard deviation of posterior

        """
        #conditional_mean: the edpected value of y given some f, under this likelihood
        fmin = -np.inf
        fmax = np.inf
        def int_mean(f,m,v):
            exponent = -(0.5/v)*np.square(f - m)
            #If exponent is under -30 then exp(exponent) will be very small, so don't exp it!)
            #If p is zero then conditional_mean will overflow
            assert v.all() > 0
            p = safe_exp(exponent)

            #If p is zero then conditional_variance will overflow
            if p < 1e-10:
                return 0.
            else:
                return self.conditional_mean(f)*p
        scaled_mean = [quad(int_mean, fmin, fmax,args=(mj,s2j))[0] for mj,s2j in zip(mu,variance)]
        mean = np.array(scaled_mean)[:,None] / np.sqrt(2*np.pi*(variance))

        return mean

    def _conditional_mean(self, f):
<<<<<<< HEAD
        """Quadrature calculation of the conditional mean: E(Y_star|f)"""
        raise NotImplementedError("implement this function to make predictions")
=======
        """Quadrature calculation of the conditional mean: E(Y_star|f_star)"""
        raise NotImplementedError, "implement this function to make predictions"
>>>>>>> 4f0894b6

    def predictive_variance(self, mu,variance, predictive_mean=None, Y_metadata=None):
        """
        Approximation to the predictive variance: V(Y_star)

        The following variance decomposition is used:
        V(Y_star) = E( V(Y_star|f_star)**2 ) + V( E(Y_star|f_star) )**2

        :param mu: mean of posterior
        :param sigma: standard deviation of posterior
        :predictive_mean: output's predictive mean, if None _predictive_mean function will be called.

        """
        #sigma2 = sigma**2
        normalizer = np.sqrt(2*np.pi*variance)

        fmin_v = -np.inf
        fmin_m = np.inf
        fmin = -np.inf
        fmax = np.inf

        from ..util.misc import safe_exp
        # E( V(Y_star|f_star) )
        def int_var(f,m,v):
            exponent = -(0.5/v)*np.square(f - m)
            p = safe_exp(exponent)
            #If p is zero then conditional_variance will overflow
            if p < 1e-10:
                return 0.
            else:
                return self.conditional_variance(f)*p
        scaled_exp_variance = [quad(int_var, fmin_v, fmax,args=(mj,s2j))[0] for mj,s2j in zip(mu,variance)]
        exp_var = np.array(scaled_exp_variance)[:,None] / normalizer

        #V( E(Y_star|f_star) ) =  E( E(Y_star|f_star)**2 ) - E( E(Y_star|f_star) )**2

        #E( E(Y_star|f_star) )**2
        if predictive_mean is None:
            predictive_mean = self.predictive_mean(mu,variance)
        predictive_mean_sq = predictive_mean**2

        #E( E(Y_star|f_star)**2 )
        def int_pred_mean_sq(f,m,v,predictive_mean_sq):
            exponent = -(0.5/v)*np.square(f - m)
            p = np.exp(exponent)
            #If p is zero then conditional_mean**2 will overflow
            if p < 1e-10:
                return 0.
            else:
                return self.conditional_mean(f)**2*p

        scaled_exp_exp2 = [quad(int_pred_mean_sq, fmin_m, fmax,args=(mj,s2j,pm2j))[0] for mj,s2j,pm2j in zip(mu,variance,predictive_mean_sq)]
        exp_exp2 = np.array(scaled_exp_exp2)[:,None] / normalizer

        var_exp = exp_exp2 - predictive_mean_sq

        # V(Y_star) = E[ V(Y_star|f_star) ] + V[ E(Y_star|f_star) ]
        # V(Y_star) = E[ V(Y_star|f_star) ] + E(Y_star**2|f_star) - E[Y_star|f_star]**2
        return exp_var + var_exp

    def pdf_link(self, inv_link_f, y, Y_metadata=None):
        raise NotImplementedError

    def logpdf_link(self, inv_link_f, y, Y_metadata=None):
        raise NotImplementedError

    def dlogpdf_dlink(self, inv_link_f, y, Y_metadata=None):
        raise NotImplementedError

    def d2logpdf_dlink2(self, inv_link_f, y, Y_metadata=None):
        raise NotImplementedError

    def d3logpdf_dlink3(self, inv_link_f, y, Y_metadata=None):
        raise NotImplementedError

    def dlogpdf_link_dtheta(self, inv_link_f, y, Y_metadata=None):
        raise NotImplementedError

    def dlogpdf_dlink_dtheta(self, inv_link_f, y, Y_metadata=None):
        raise NotImplementedError

    def d2logpdf_dlink2_dtheta(self, inv_link_f, y, Y_metadata=None):
        raise NotImplementedError

    def pdf(self, f, y, Y_metadata=None):
        """
        Evaluates the link function link(f) then computes the likelihood (pdf) using it

        .. math:
            p(y|\\lambda(f))

        :param f: latent variables f
        :type f: Nx1 array
        :param y: data
        :type y: Nx1 array
        :param Y_metadata: Y_metadata which is not used in student t distribution - not used
        :returns: likelihood evaluated for this point
        :rtype: float
        """
        if isinstance(self.gp_link, link_functions.Identity):
            return self.pdf_link(f, y, Y_metadata=Y_metadata)
        else:
            inv_link_f = self.gp_link.transf(f)
            return self.pdf_link(inv_link_f, y, Y_metadata=Y_metadata)

    def logpdf_sum(self, f, y, Y_metadata=None):
        """
        Convenience function that can overridden for functions where this could
        be computed more efficiently
        """
        return np.sum(self.logpdf(f, y, Y_metadata=Y_metadata))

    def logpdf(self, f, y, Y_metadata=None):
        """
        Evaluates the link function link(f) then computes the log likelihood (log pdf) using it

        .. math:
            \\log p(y|\\lambda(f))

        :param f: latent variables f
        :type f: Nx1 array
        :param y: data
        :type y: Nx1 array
        :param Y_metadata: Y_metadata which is not used in student t distribution - not used
        :returns: log likelihood evaluated for this point
        :rtype: float
        """
        if isinstance(self.gp_link, link_functions.Identity):
            return self.logpdf_link(f, y, Y_metadata=Y_metadata)
        else:
            inv_link_f = self.gp_link.transf(f)
            return self.logpdf_link(inv_link_f, y, Y_metadata=Y_metadata)

    def dlogpdf_df(self, f, y, Y_metadata=None):
        """
        Evaluates the link function link(f) then computes the derivative of log likelihood using it
        Uses the Faa di Bruno's formula for the chain rule

        .. math::
            \\frac{d\\log p(y|\\lambda(f))}{df} = \\frac{d\\log p(y|\\lambda(f))}{d\\lambda(f)}\\frac{d\\lambda(f)}{df}

        :param f: latent variables f
        :type f: Nx1 array
        :param y: data
        :type y: Nx1 array
        :param Y_metadata: Y_metadata which is not used in student t distribution - not used
        :returns: derivative of log likelihood evaluated for this point
        :rtype: 1xN array
        """
        if isinstance(self.gp_link, link_functions.Identity):
            return self.dlogpdf_dlink(f, y, Y_metadata=Y_metadata)
        else:
            inv_link_f = self.gp_link.transf(f)
            dlogpdf_dlink = self.dlogpdf_dlink(inv_link_f, y, Y_metadata=Y_metadata)
            dlink_df = self.gp_link.dtransf_df(f)
            return chain_1(dlogpdf_dlink, dlink_df)

    @blockify_hessian
    def d2logpdf_df2(self, f, y, Y_metadata=None):
        """
        Evaluates the link function link(f) then computes the second derivative of log likelihood using it
        Uses the Faa di Bruno's formula for the chain rule

        .. math::
            \\frac{d^{2}\\log p(y|\\lambda(f))}{df^{2}} = \\frac{d^{2}\\log p(y|\\lambda(f))}{d^{2}\\lambda(f)}\\left(\\frac{d\\lambda(f)}{df}\\right)^{2} + \\frac{d\\log p(y|\\lambda(f))}{d\\lambda(f)}\\frac{d^{2}\\lambda(f)}{df^{2}}

        :param f: latent variables f
        :type f: Nx1 array
        :param y: data
        :type y: Nx1 array
        :param Y_metadata: Y_metadata which is not used in student t distribution - not used
        :returns: second derivative of log likelihood evaluated for this point (diagonal only)
        :rtype: 1xN array
        """
        if isinstance(self.gp_link, link_functions.Identity):
            d2logpdf_df2 = self.d2logpdf_dlink2(f, y, Y_metadata=Y_metadata)
        else:
            inv_link_f = self.gp_link.transf(f)
            d2logpdf_dlink2 = self.d2logpdf_dlink2(inv_link_f, y, Y_metadata=Y_metadata)
            dlink_df = self.gp_link.dtransf_df(f)
            dlogpdf_dlink = self.dlogpdf_dlink(inv_link_f, y, Y_metadata=Y_metadata)
            d2link_df2 = self.gp_link.d2transf_df2(f)
            d2logpdf_df2 = chain_2(d2logpdf_dlink2, dlink_df, dlogpdf_dlink, d2link_df2)
        return d2logpdf_df2

    @blockify_third
    def d3logpdf_df3(self, f, y, Y_metadata=None):
        """
        Evaluates the link function link(f) then computes the third derivative of log likelihood using it
        Uses the Faa di Bruno's formula for the chain rule

        .. math::
            \\frac{d^{3}\\log p(y|\\lambda(f))}{df^{3}} = \\frac{d^{3}\\log p(y|\\lambda(f)}{d\\lambda(f)^{3}}\\left(\\frac{d\\lambda(f)}{df}\\right)^{3} + 3\\frac{d^{2}\\log p(y|\\lambda(f)}{d\\lambda(f)^{2}}\\frac{d\\lambda(f)}{df}\\frac{d^{2}\\lambda(f)}{df^{2}} + \\frac{d\\log p(y|\\lambda(f)}{d\\lambda(f)}\\frac{d^{3}\\lambda(f)}{df^{3}}

        :param f: latent variables f
        :type f: Nx1 array
        :param y: data
        :type y: Nx1 array
        :param Y_metadata: Y_metadata which is not used in student t distribution - not used
        :returns: third derivative of log likelihood evaluated for this point
        :rtype: float
        """
        if isinstance(self.gp_link, link_functions.Identity):
            d3logpdf_df3 = self.d3logpdf_dlink3(f, y, Y_metadata=Y_metadata)
        else:
            inv_link_f = self.gp_link.transf(f)
            d3logpdf_dlink3 = self.d3logpdf_dlink3(inv_link_f, y, Y_metadata=Y_metadata)
            dlink_df = self.gp_link.dtransf_df(f)
            d2logpdf_dlink2 = self.d2logpdf_dlink2(inv_link_f, y, Y_metadata=Y_metadata)
            d2link_df2 = self.gp_link.d2transf_df2(f)
            dlogpdf_dlink = self.dlogpdf_dlink(inv_link_f, y, Y_metadata=Y_metadata)
            d3link_df3 = self.gp_link.d3transf_df3(f)
            d3logpdf_df3 = chain_3(d3logpdf_dlink3, dlink_df, d2logpdf_dlink2, d2link_df2, dlogpdf_dlink, d3link_df3)
        return d3logpdf_df3


    def dlogpdf_dtheta(self, f, y, Y_metadata=None):
        """
        TODO: Doc strings
        """
        if self.size > 0:
            if self.not_block_really:
                raise NotImplementedError("Need to make a decorator for this!")
            if isinstance(self.gp_link, link_functions.Identity):
                return self.dlogpdf_link_dtheta(f, y, Y_metadata=Y_metadata)
            else:
                inv_link_f = self.gp_link.transf(f)
                return self.dlogpdf_link_dtheta(inv_link_f, y, Y_metadata=Y_metadata)
        else:
            # There are no parameters so return an empty array for derivatives
            return np.zeros((0, f.shape[0], f.shape[1]))

    def dlogpdf_df_dtheta(self, f, y, Y_metadata=None):
        """
        TODO: Doc strings
        """
        if self.size > 0:
            if self.not_block_really:
                raise NotImplementedError("Need to make a decorator for this!")
            if isinstance(self.gp_link, link_functions.Identity):
                return self.dlogpdf_dlink_dtheta(f, y, Y_metadata=Y_metadata)
            else:
                inv_link_f = self.gp_link.transf(f)
                dlink_df = self.gp_link.dtransf_df(f)
                dlogpdf_dlink_dtheta = self.dlogpdf_dlink_dtheta(inv_link_f, y, Y_metadata=Y_metadata)

                dlogpdf_df_dtheta = np.zeros((self.size, f.shape[0], f.shape[1]))
                #Chain each parameter of hte likelihood seperately
                for p in range(self.size):
                    dlogpdf_df_dtheta[p, :, :] = chain_1(dlogpdf_dlink_dtheta[p,:,:], dlink_df)
                return dlogpdf_df_dtheta
                #return chain_1(dlogpdf_dlink_dtheta, dlink_df)
        else:
            # There are no parameters so return an empty array for derivatives
            return np.zeros((0, f.shape[0], f.shape[1]))

    def d2logpdf_df2_dtheta(self, f, y, Y_metadata=None):
        """
        TODO: Doc strings
        """
        if self.size > 0:
            if self.not_block_really:
                raise NotImplementedError("Need to make a decorator for this!")
            if isinstance(self.gp_link, link_functions.Identity):
                return self.d2logpdf_dlink2_dtheta(f, y, Y_metadata=Y_metadata)
            else:
                inv_link_f = self.gp_link.transf(f)
                dlink_df = self.gp_link.dtransf_df(f)
                d2link_df2 = self.gp_link.d2transf_df2(f)
                d2logpdf_dlink2_dtheta = self.d2logpdf_dlink2_dtheta(inv_link_f, y, Y_metadata=Y_metadata)
                dlogpdf_dlink_dtheta = self.dlogpdf_dlink_dtheta(inv_link_f, y, Y_metadata=Y_metadata)

                d2logpdf_df2_dtheta = np.zeros((self.size, f.shape[0], f.shape[1]))
                #Chain each parameter of hte likelihood seperately
                for p in range(self.size):
                    d2logpdf_df2_dtheta[p, :, :] = chain_2(d2logpdf_dlink2_dtheta[p,:,:], dlink_df, dlogpdf_dlink_dtheta[p,:,:], d2link_df2)
                return d2logpdf_df2_dtheta
                #return chain_2(d2logpdf_dlink2_dtheta, dlink_df, dlogpdf_dlink_dtheta, d2link_df2)
        else:
            # There are no parameters so return an empty array for derivatives
            return np.zeros((0, f.shape[0], f.shape[1]))

    def _laplace_gradients(self, f, y, Y_metadata=None):
        dlogpdf_dtheta = self.dlogpdf_dtheta(f, y, Y_metadata=Y_metadata)
        dlogpdf_df_dtheta = self.dlogpdf_df_dtheta(f, y, Y_metadata=Y_metadata)
        d2logpdf_df2_dtheta = self.d2logpdf_df2_dtheta(f, y, Y_metadata=Y_metadata)

        #Parameters are stacked vertically. Must be listed in same order as 'get_param_names'
        # ensure we have gradients for every parameter we want to optimize
        assert dlogpdf_dtheta.shape[0] == self.size #f, d x num_param array
        assert dlogpdf_df_dtheta.shape[0] == self.size #f x d x num_param matrix or just f x num_param
        assert d2logpdf_df2_dtheta.shape[0] == self.size #f x num_param matrix or f x d x num_param matrix, f x f x num_param or f x f x d x num_param

        return dlogpdf_dtheta, dlogpdf_df_dtheta, d2logpdf_df2_dtheta

    def predictive_values(self, mu, var, full_cov=False, Y_metadata=None):
        """
        Compute  mean, variance of the  predictive distibution.

        :param mu: mean of the latent variable, f, of posterior
        :param var: variance of the latent variable, f, of posterior
        :param full_cov: whether to use the full covariance or just the diagonal
        :type full_cov: Boolean
        """

        pred_mean = self.predictive_mean(mu, var, Y_metadata)
        pred_var = self.predictive_variance(mu, var, pred_mean, Y_metadata)

        return pred_mean, pred_var

    def predictive_quantiles(self, mu, var, quantiles, Y_metadata=None):
        #compute the quantiles by sampling!!!
        N_samp = 500
        s = np.random.randn(mu.shape[0], N_samp)*np.sqrt(var) + mu
        #ss_f = s.flatten()
        #ss_y = self.samples(ss_f, Y_metadata)
        #ss_y = self.samples(s, Y_metadata, samples=100)
        ss_y = self.samples(s, Y_metadata)
        #ss_y = ss_y.reshape(mu.shape[0], N_samp)

        return [np.percentile(ss_y ,q, axis=1)[:,None] for q in quantiles]

    def samples(self, gp, Y_metadata=None, samples=1):
        """
        Returns a set of samples of observations based on a given value of the latent variable.

        :param gp: latent variable
        :param samples: number of samples to take for each f location
        """
        raise NotImplementedError("""May be possible to use MCMC with user-tuning, see
                                  MCMC_pdf_samples in likelihood.py and write samples function
                                  using this, beware this is a simple implementation
                                  of Metropolis and will not work well for all likelihoods""")

    def MCMC_pdf_samples(self, fNew, num_samples=1000, starting_loc=None, stepsize=0.1, burn_in=1000, Y_metadata=None):
        """
        Simple implementation of Metropolis sampling algorithm

        Will run a parallel chain for each input dimension (treats each f independently)
        Thus assumes f*_1 independant of f*_2 etc.

        :param num_samples: Number of samples to take
        :param fNew: f at which to sample around
        :param starting_loc: Starting locations of the independant chains (usually will be conditional_mean of likelihood), often link_f
        :param stepsize: Stepsize for the normal proposal distribution (will need modifying)
        :param burnin: number of samples to use for burnin (will need modifying)
        :param Y_metadata: Y_metadata for pdf
        """
        print "Warning, using MCMC for sampling y*, needs to be tuned!"
        if starting_loc is None:
            starting_loc = fNew
        from functools import partial
        logpdf = partial(self.logpdf, f=fNew, Y_metadata=Y_metadata)
        pdf = lambda y_star: np.exp(logpdf(y=y_star[:, None]))
        #Should be the link function of f is a good starting point
        #(i.e. the point before you corrupt it with the likelihood)
        par_chains = starting_loc.shape[0]
        chain_values = np.zeros((par_chains, num_samples))
        chain_values[:, 0][:,None] = starting_loc
        #Use same stepsize for all par_chains
        stepsize = np.ones(par_chains)*stepsize
        accepted = np.zeros((par_chains, num_samples+burn_in))
        accept_ratio = np.zeros(num_samples+burn_in)
        #Whilst burning in, only need to keep the previous lot
        burnin_cache = np.zeros(par_chains)
        burnin_cache[:] = starting_loc.flatten()
        burning_in = True
        for i in xrange(burn_in+num_samples):
            next_ind = i-burn_in
            if burning_in:
                old_y = burnin_cache
            else:
                old_y = chain_values[:,next_ind-1]

            old_lik = pdf(old_y)
            #Propose new y from Gaussian proposal
            new_y = np.random.normal(loc=old_y, scale=stepsize)
            new_lik = pdf(new_y)
            #Accept using Metropolis (not hastings) acceptance
            #Always accepts if new_lik > old_lik
            accept_probability = np.minimum(1, new_lik/old_lik)
            u = np.random.uniform(0,1,par_chains)
            #print "Accept prob: ", accept_probability
            accepts = u < accept_probability
            if burning_in:
                burnin_cache[accepts] = new_y[accepts]
                burnin_cache[~accepts] = old_y[~accepts]
                if i == burn_in:
                    burning_in = False
                    chain_values[:,0] = burnin_cache
            else:
                #If it was accepted then new_y becomes the latest sample
                chain_values[accepts, next_ind] = new_y[accepts]
                #Otherwise use old y as the sample
                chain_values[~accepts, next_ind] = old_y[~accepts]

            accepted[~accepts, i] = 0
            accepted[accepts, i] = 1
            accept_ratio[i] = np.sum(accepted[:,i])/float(par_chains)

            #Show progress
            if i % int((burn_in+num_samples)*0.1) == 0:
                print "{}% of samples taken ({})".format((i/int((burn_in+num_samples)*0.1)*10), i)
                print "Last run accept ratio: ", accept_ratio[i]

        print "Average accept ratio: ", np.mean(accept_ratio)
        return chain_values<|MERGE_RESOLUTION|>--- conflicted
+++ resolved
@@ -4,13 +4,8 @@
 import numpy as np
 from scipy import stats,special
 import scipy as sp
-<<<<<<< HEAD
 from . import link_functions
-from ..util.misc import chain_1, chain_2, chain_3
-=======
-import link_functions
 from ..util.misc import chain_1, chain_2, chain_3, blockify_dhess_dtheta, blockify_third, blockify_hessian, safe_exp
->>>>>>> 4f0894b6
 from scipy.integrate import quad
 import warnings
 from ..core.parameterization import Parameterized
@@ -220,13 +215,8 @@
         return mean
 
     def _conditional_mean(self, f):
-<<<<<<< HEAD
         """Quadrature calculation of the conditional mean: E(Y_star|f)"""
         raise NotImplementedError("implement this function to make predictions")
-=======
-        """Quadrature calculation of the conditional mean: E(Y_star|f_star)"""
-        raise NotImplementedError, "implement this function to make predictions"
->>>>>>> 4f0894b6
 
     def predictive_variance(self, mu,variance, predictive_mean=None, Y_metadata=None):
         """
