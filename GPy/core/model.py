--- conflicted
+++ resolved
@@ -54,18 +54,6 @@
     def CCD(self, step_size=1., over_scale=1.1, auto_scaling=False):
         """
         Code is based on implementation within GPStuff, INLA and the original Sanchez and Sanchez paper (2005)
-
-<<<<<<< HEAD
-        :param step_size: distance from the centre to CCD point in parameter space
-        :type step_size: int
-        :param over_scale: amount of over-scaling required
-        :type over_scale:float
-        :param auto_scaling: determine the type of scaling, should we scale in all directions
-        :type auto_scaling: bool
-        :return: list of ccd points, mass at those points, scaling factor for each direction, principal components.
-=======
-
-
         CCD = 	Central Composite Design, pick hyperparameters around the MAP estimate to allow us to estimate the
 	        integral over them.
 
@@ -135,7 +123,6 @@
                 Vanhatalo, Jarno, Ville Pietiläinen, and Aki Vehtari. "Approximate inference for disease mapping with sparse Gaussian processes." Statistics in medicine 29.15 (2010): 1580-1607.
                 http://lib.tkk.fi/Diss/2010/isbn9789526033815/article4.pdf
                 
->>>>>>> 574c0aec
         """
         modal_params = self.optimizer_array[:].copy()
         # num_free_params = modal_params.shape[0]
@@ -310,14 +297,10 @@
         # not included, and then add them (untransformed) at the end.
         f = np.ones(self.size).astype(bool)
         f[self.constraints[transformations.__fixed__]] = transformations.FIXED
-<<<<<<< HEAD
-        # TODO Check: Presumably only one constraint applies to each parameter?
-        todo = range(0, sum(f))
-=======
+
         #TODO Check: Presumably only one constraint applies to each parameter?
         new_t_points = [] 
         todo = list(range(0,sum(f)))
->>>>>>> 574c0aec
         new_t_points = np.zeros_like(transformed_points)
         for c, ind in self.constraints.items():
             if c != transformations.__fixed__:
