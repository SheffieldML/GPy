--- conflicted
+++ resolved
@@ -3,11 +3,10 @@
 
 
 import numpy as np
-import pylab as pb
 from ..core.parameterised import parameterised
 from kernpart import kernpart
 import itertools
-from product_orthogonal import product_orthogonal
+from product_orthogonal import product_orthogonal 
 
 class kern(parameterised):
     def __init__(self,D,parts=[], input_slices=None):
@@ -326,16 +325,7 @@
         slices1, slices2 = self._process_slices(slices1,slices2)
         [p.psi2(Z[s2,i_s],mu[s1,i_s],S[s1,i_s],target[s1,s2,s2]) for p,i_s,s1,s2 in zip(self.parts,self.input_slices,slices1,slices2)]
 
-<<<<<<< HEAD
-=======
-        # MASSIVE TODO: do something smart for white
-        # "crossterms"
-        # psi1_matrices = [np.zeros((mu.shape[0], Z.shape[0])) for p in self.parts]
-        # [p.psi1(Z[s2],mu[s1],S[s1],psi1_target[s1,s2]) for p,s1,s2,psi1_target in zip(self.parts,slices1,slices2, psi1_matrices)]
-        # for a,b in itertools.combinations(psi1_matrices, 2):
-        #     tmp = np.multiply(a,b)
-        #     target += tmp[:,None,:] + tmp[:, :,None]
->>>>>>> bfd21664
+
 
         # "crossterms". Here we are recomputing psi1 for white (we don't need to), but it's
         # not really expensive, since it's just a matrix of zeroes.
@@ -364,7 +354,6 @@
         # psi1_matrices = [np.zeros((mu.shape[0], Z.shape[0])) for p in self.parts]
         # [p.psi1(Z[s2],mu[s1],S[s1],psi1_target[s1,s2]) for p,s1,s2,psi1_target in zip(self.parts,slices1,slices2, psi1_matrices)]
 
-<<<<<<< HEAD
         # partial1 = np.ones_like(partial1)
         # # 2. get all the dpsi1/dtheta gradients
         # psi1_gradients = [np.zeros(self.Nparam) for p in self.parts]
@@ -380,23 +369,6 @@
         #     # target += gne
         #     #target += (gne[None] + gne[:, None]).sum(0)
         #     target += (partial.sum(0)[:,:,None] * (tmp[:, None] + tmp[:,:,None]).sum(0)).sum(0).sum(0)
-=======
-        # # "crossterms"
-        # # 1. get all the psi1 statistics
-        # psi1_matrices = [np.zeros((mu.shape[0], Z.shape[0])) for p in self.parts]
-        # [p.psi1(Z[s2],mu[s1],S[s1],psi1_target[s1,s2]) for p,s1,s2,psi1_target in zip(self.parts,slices1,slices2, psi1_matrices)]
-        # partial1 = np.zeros_like(partial1)
-
-        # # 2. get all the dpsi1/dtheta gradients
-        # psi1_gradients = [np.zeros(self.Nparam) for p in self.parts]
-        # [p.dpsi1_dtheta(partial1[s2,s1],Z[s2,i_s],mu[s1,i_s],S[s1,i_s],psi1g_target[ps]) for p,ps,s1,s2,i_s,psi1g_target in zip(self.parts, self.param_slices,slices1,slices2,self.input_slices,psi1_gradients)]
-
-        # # 3. multiply them somehow
-        # for a,b in itertools.combinations(range(len(psi1_matrices)), 2):
-        #     gne = (psi1_gradients[a][None]*psi1_matrices[b].sum(0)[:,None]).sum(0)
-        #     target += (gne[None] + gne[:, None]).sum(0)
-            
->>>>>>> bfd21664
         return target
 
     def dpsi2_dZ(self,partial,Z,mu,S,slices1=None,slices2=None):
@@ -413,60 +385,4 @@
         [p.dpsi2_dmuS(partial[s1,s2,s2],Z[s2,i_s],mu[s1,i_s],S[s1,i_s],target_mu[s1,i_s],target_S[s1,i_s]) for p,i_s,s1,s2 in zip(self.parts,self.input_slices,slices1,slices2)]
 
         #TODO: there are some extra terms to compute here!
-        return target_mu, target_S
-
-    def plot(self, x = None, plot_limits=None,which_functions='all',resolution=None):
-        if which_functions=='all':
-            which_functions = [True]*self.Nparts
-        if self.D == 1:
-            if x is None:
-                x = np.zeros((1,1))
-            else:
-                x = np.asarray(x)
-                assert x.size == 1, "The size of the fixed variable x is not 1"
-                x = x.reshape((1,1))
-
-            if plot_limits == None:
-                xmin, xmax = (x-5).flatten(), (x+5).flatten()
-            elif len(plot_limits) == 2:
-                xmin, xmax = plot_limits
-            else:
-                raise ValueError, "Bad limits for plotting"
-
-            Xnew = np.linspace(xmin,xmax,resolution or 201)[:,None]
-            Kx = self.K(Xnew,x,slices2=which_functions)
-            pb.plot(Xnew,Kx)
-            pb.xlim(xmin,xmax)
-            pb.xlabel("x")
-            pb.ylabel("k(x,%0.1f)" %x)
-
-        elif self.D == 2:
-            if x is None:
-                x = np.zeros((1,2))
-            else:
-                x = np.asarray(x)
-                assert x.size == 2, "The size of the fixed variable x is not 2"
-                x = x.reshape((1,2))
-
-            if plot_limits == None:
-                xmin, xmax = (x-5).flatten(), (x+5).flatten()
-            elif len(plot_limits) == 2:
-                xmin, xmax = plot_limits
-            else:
-                raise ValueError, "Bad limits for plotting"
-
-            resolution = resolution or 51
-            xx,yy = np.mgrid[xmin[0]:xmax[0]:1j*resolution,xmin[1]:xmax[1]:1j*resolution]
-            xg = np.linspace(xmin[0],xmax[0],resolution)
-            yg = np.linspace(xmin[1],xmax[1],resolution)
-            Xnew = np.vstack((xx.flatten(),yy.flatten())).T
-            Kx = self.K(Xnew,x,slices2=which_functions)
-            Kx = Kx.reshape(resolution,resolution).T
-            pb.contour(xg,yg,Kx,vmin=Kx.min(),vmax=Kx.max(),cmap=pb.cm.jet)
-            pb.xlim(xmin[0],xmax[0])
-            pb.ylim(xmin[1],xmax[1])
-            pb.xlabel("x1")
-            pb.ylabel("x2")
-            pb.title("k(x1,x2 ; %0.1f,%0.1f)" %(x[0,0],x[0,1]) )
-        else:
-            raise NotImplementedError, "Cannot plot a kernel with more than two input dimensions"+        return target_mu, target_S