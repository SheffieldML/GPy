# Copyright (c) 2012, GPy authors (see AUTHORS.txt).
# Licensed under the BSD 3-clause license (see LICENSE.txt)

import numpy as np
import pylab as pb
from matplotlib import pyplot as plt

import GPy

default_seed = np.random.seed(123344)

def BGPLVM(seed = default_seed):
    N = 10
    M = 3
    Q = 2
    D = 4
    #generate GPLVM-like data
    X = np.random.rand(N, Q)
    k = GPy.kern.rbf(Q) + GPy.kern.white(Q, 0.00001)
    K = k.K(X)
    Y = np.random.multivariate_normal(np.zeros(N),K,D).T

    k = GPy.kern.linear(Q, ARD = True) + GPy.kern.white(Q)
    # k = GPy.kern.rbf(Q) + GPy.kern.rbf(Q) + GPy.kern.white(Q)
    # k = GPy.kern.rbf(Q) + GPy.kern.bias(Q) + GPy.kern.white(Q, 0.00001)
    # k = GPy.kern.rbf(Q, ARD = False)  + GPy.kern.white(Q, 0.00001)

    m = GPy.models.Bayesian_GPLVM(Y, Q, kernel = k,  M=M)
    m.constrain_positive('(rbf|bias|noise|white|S)')
    # m.constrain_fixed('S', 1)

    # pb.figure()
    # m.plot()
    # pb.title('PCA initialisation')
    # pb.figure()
    # m.optimize(messages = 1)
    # m.plot()
    # pb.title('After optimisation')
    m.ensure_default_constraints()
    m.randomize()
    m.checkgrad(verbose = 1)

    return m

def GPLVM_oil_100(optimize=True,M=15):
    data = GPy.util.datasets.oil_100()

    # create simple GP model
    kernel = GPy.kern.rbf(6, ARD = True) + GPy.kern.bias(6)
    m = GPy.models.GPLVM(data['X'], 6, kernel=kernel, M=M)
    m.data_labels = data['Y'].argmax(axis=1)

    # optimize
    m.ensure_default_constraints()
    if optimize:
        m.optimize('scg',messages=1)

    # plot
    print(m)
    m.plot_latent(labels=m.data_labels)
    return m

def BGPLVM_oil(optimize=True,N=100,Q=10,M=15):
    data = GPy.util.datasets.oil()

    # create simple GP model
    kernel = GPy.kern.rbf(Q, ARD = True) + GPy.kern.bias(Q) + GPy.kern.white(Q,0.001)
    m = GPy.models.Bayesian_GPLVM(data['X'][:N], Q, kernel = kernel,M=M)
    m.data_labels = data['Y'][:N].argmax(axis=1)

    # optimize
    if optimize:
        m.constrain_fixed('noise',0.05)
        m.ensure_default_constraints()
        m.optimize('scg',messages=1)
        m.unconstrain('noise')
        m.constrain_positive('noise')
        m.optimize('scg',messages=1)
    else:
        m.ensure_default_constraints()

    # plot
    print(m)
    m.plot_latent(labels=m.data_labels)
    pb.figure()
    pb.bar(np.arange(m.kern.D),1./m.input_sensitivity())
    return m

def oil_100():
    data = GPy.util.datasets.oil_100()
    m = GPy.models.GPLVM(data['X'], 2)

    # optimize
    m.ensure_default_constraints()
    m.optimize(messages=1, max_iters=2)

    # plot
    print(m)
<<<<<<< HEAD
    m.plot_latent(labels=data['Y'].argmax(axis=1))
    return m


def BGPLVM_oil():
    data = GPy.util.datasets.oil()
    Y, X = data['Y'], data['X']
    X -= X.mean(axis=0)
    X /= X.std(axis=0)

    Q = 10
    M = 30

    kernel = GPy.kern.rbf(Q, ARD = True) + GPy.kern.bias(Q) + GPy.kern.white(Q)
    m = GPy.models.Bayesian_GPLVM(X, Q, kernel=kernel, M=M)
    # m.scale_factor = 100.0
    m.constrain_positive('(white|noise|bias|X_variance|rbf_variance|rbf_length)')
    from sklearn import cluster
    km = cluster.KMeans(M, verbose=10)
    Z = km.fit(m.X).cluster_centers_
    # Z = GPy.util.misc.kmm_init(m.X, M)
    m.set('iip', Z)
    m.set('bias', 1e-4)
    # optimize
    # m.ensure_default_constraints()

    import pdb; pdb.set_trace()
    m.optimize('tnc', messages=1)
    print m
    m.plot_latent(labels=data['Y'].argmax(axis=1))
=======
    #m.plot_latent(labels=data['Y'].argmax(axis=1))
    return m

def brendan_faces():
    data = GPy.util.datasets.brendan_faces()
    Y = data['Y'][0:-1:10, :]
    m = GPy.models.GPLVM(data['Y'], 2)

    # optimize
    m.ensure_default_constraints()
    m.optimize(messages=1, max_f_eval=10000)

    ax = m.plot_latent()
    y = m.likelihood.Y[0,:]
    data_show = GPy.util.visualize.image_show(y[None, :], dimensions=(20, 28), transpose=True, invert=False, scale=False)
    lvm_visualizer = GPy.util.visualize.lvm(m, data_show, ax)
    raw_input('Press enter to finish')
    plt.close('all')

    return m

def stick():
    data = GPy.util.datasets.stick()
    m = GPy.models.GPLVM(data['Y'], 2)
    
    # optimize
    m.ensure_default_constraints()
    m.optimize(messages=1, max_f_eval=10000)

    ax = m.plot_latent()
    y = m.likelihood.Y[0,:]
    data_show = GPy.util.visualize.stick_show(y[None, :], connect=data['connect'])
    lvm_visualizer = GPy.util.visualize.lvm(m, data_show, ax)
    raw_input('Press enter to finish')
    plt.close('all')

>>>>>>> e1d09658
    return m<|MERGE_RESOLUTION|>--- conflicted
+++ resolved
@@ -96,38 +96,6 @@
 
     # plot
     print(m)
-<<<<<<< HEAD
-    m.plot_latent(labels=data['Y'].argmax(axis=1))
-    return m
-
-
-def BGPLVM_oil():
-    data = GPy.util.datasets.oil()
-    Y, X = data['Y'], data['X']
-    X -= X.mean(axis=0)
-    X /= X.std(axis=0)
-
-    Q = 10
-    M = 30
-
-    kernel = GPy.kern.rbf(Q, ARD = True) + GPy.kern.bias(Q) + GPy.kern.white(Q)
-    m = GPy.models.Bayesian_GPLVM(X, Q, kernel=kernel, M=M)
-    # m.scale_factor = 100.0
-    m.constrain_positive('(white|noise|bias|X_variance|rbf_variance|rbf_length)')
-    from sklearn import cluster
-    km = cluster.KMeans(M, verbose=10)
-    Z = km.fit(m.X).cluster_centers_
-    # Z = GPy.util.misc.kmm_init(m.X, M)
-    m.set('iip', Z)
-    m.set('bias', 1e-4)
-    # optimize
-    # m.ensure_default_constraints()
-
-    import pdb; pdb.set_trace()
-    m.optimize('tnc', messages=1)
-    print m
-    m.plot_latent(labels=data['Y'].argmax(axis=1))
-=======
     #m.plot_latent(labels=data['Y'].argmax(axis=1))
     return m
 
@@ -164,5 +132,33 @@
     raw_input('Press enter to finish')
     plt.close('all')
 
->>>>>>> e1d09658
+    return m
+
+
+def BGPLVM_oil():
+    data = GPy.util.datasets.oil()
+    Y, X = data['Y'], data['X']
+    X -= X.mean(axis=0)
+    X /= X.std(axis=0)
+
+    Q = 10
+    M = 30
+
+    kernel = GPy.kern.rbf(Q, ARD = True) + GPy.kern.bias(Q) + GPy.kern.white(Q)
+    m = GPy.models.Bayesian_GPLVM(X, Q, kernel=kernel, M=M)
+    # m.scale_factor = 100.0
+    m.constrain_positive('(white|noise|bias|X_variance|rbf_variance|rbf_length)')
+    from sklearn import cluster
+    km = cluster.KMeans(M, verbose=10)
+    Z = km.fit(m.X).cluster_centers_
+    # Z = GPy.util.misc.kmm_init(m.X, M)
+    m.set('iip', Z)
+    m.set('bias', 1e-4)
+    # optimize
+    # m.ensure_default_constraints()
+
+    import pdb; pdb.set_trace()
+    m.optimize('tnc', messages=1)
+    print m
+    m.plot_latent(labels=data['Y'].argmax(axis=1))
     return m