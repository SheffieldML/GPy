# Copyright (c) 2012, GPy authors (see AUTHORS.txt).
# Licensed under the BSD 3-clause license (see LICENSE.txt)


import numpy as np
from scipy import optimize
import sys, pdb
#import numdifftools as ndt
from parameterised import parameterised, truncate_pad
import priors
from ..util.linalg import jitchol
from ..inference import optimization

class model(parameterised):
    def __init__(self):
        parameterised.__init__(self)
        self.priors = [None for i in range(self._get_params().size)]
        self.optimization_runs = []
        self.sampling_runs = []
        self._set_params(self._get_params())
        self.preferred_optimizer = 'tnc'
    def _get_params(self):
        raise NotImplementedError, "this needs to be implemented to utilise the model class"
    def _set_params(self,x):
        raise NotImplementedError, "this needs to be implemented to utilise the model class"
    def log_likelihood(self):
        raise NotImplementedError, "this needs to be implemented to utilise the model class"
    def _log_likelihood_gradients(self):
        raise NotImplementedError, "this needs to be implemented to utilise the model class"

    def set_prior(self,which,what):
        """
        Sets priors on the model parameters.

        Arguments
        ---------
        which -- string, regexp, or integer array
        what -- instance of a prior class

        Notes
        -----
        Asserts that the prior is suitable for the constraint. If the
        wrong constraint is in place, an error is raised.  If no
        constraint is in place, one is added (warning printed).

        For tied parameters, the prior will only be "counted" once, thus
        a prior object is only inserted on the first tied index
        """

        which = self.grep_param_names(which)

        #check tied situation
        tie_partial_matches = [tie for tie in self.tied_indices if (not set(tie).isdisjoint(set(which))) & (not set(tie)==set(which))]
        if len(tie_partial_matches):
            raise ValueError, "cannot place prior across partial ties"
        tie_matches = [tie for tie in self.tied_indices if set(which)==set(tie) ]
        if len(tie_matches)>1:
            raise ValueError, "cannot place prior across multiple ties"
        elif len(tie_matches)==1:
            which = which[:1]# just place a prior object on the first parameter


        #check constraints are okay
        if isinstance(what, (priors.gamma, priors.log_Gaussian)):
            assert not np.any(which[:,None]==self.constrained_negative_indices), "constraint and prior incompatible"
            assert not np.any(which[:,None]==self.constrained_bounded_indices), "constraint and prior incompatible"
            unconst = np.setdiff1d(which, self.constrained_positive_indices)
            if len(unconst):
                print "Warning: constraining parameters to be positive:"
                print '\n'.join([n for i,n in enumerate(self._get_param_names()) if i in unconst])
                print '\n'
                self.constrain_positive(unconst)
        elif isinstance(what,priors.Gaussian):
            assert not np.any(which[:,None]==self.all_constrained_indices()), "constraint and prior incompatible"
        else:
            raise ValueError, "prior not recognised"


        #store the prior in a local list
        for w in which:
            self.priors[w] = what

    def get(self,name, return_names=False):
        """
        Get a model parameter by name. The name is applied as a regular expression and all parameters that match that regular expression are returned. 
        """
        matches = self.grep_param_names(name)
        if len(matches):
            if return_names:
                return self._get_params()[matches], np.asarray(self._get_param_names())[matches].tolist()
            else:
                return self._get_params()[matches]
        else:
            raise AttributeError, "no parameter matches %s"%name

    def set(self,name,val):
        """
        Set model parameter(s) by name. The name is provided as a regular expression. All parameters matching that regular expression are set to ghe given value.
        """
        matches = self.grep_param_names(name)
        if len(matches):
            x = self._get_params()
            x[matches] = val
            self._set_params(x)
        else:
            raise AttributeError, "no parameter matches %s"%name

    def get_gradient(self,name, return_names=False):
        """
        Get model gradient(s) by name. The name is applied as a regular expression and all parameters that match that regular expression are returned. 
        """
        matches = self.grep_param_names(name)
        if len(matches):
            if return_names:
                return self._log_likelihood_gradients()[matches],  np.asarray(self._get_param_names())[matches].tolist()
            else:
                return self._log_likelihood_gradients()[matches]
        else:
            raise AttributeError, "no parameter matches %s"%name




    def log_prior(self):
        """evaluate the prior"""
        return np.sum([p.lnpdf(x) for p, x in zip(self.priors,self._get_params()) if p is not None])

    def _log_prior_gradients(self):
        """evaluate the gradients of the priors"""
        x = self._get_params()
        ret = np.zeros(x.size)
        [np.put(ret,i,p.lnpdf_grad(xx)) for i,(p,xx) in enumerate(zip(self.priors,x)) if not p is None]
        return ret

    def _log_likelihood_gradients_transformed(self):
        """
        Use self.log_likelihood_gradients and self.prior_gradients to get the gradients of the model.
        Adjust the gradient for constraints and ties, return.
        """
        g = self._log_likelihood_gradients() + self._log_prior_gradients()
        x = self._get_params()
        g[self.constrained_positive_indices] = g[self.constrained_positive_indices]*x[self.constrained_positive_indices]
        g[self.constrained_negative_indices] = g[self.constrained_negative_indices]*x[self.constrained_negative_indices]
        [np.put(g,i,g[i]*(x[i]-l)*(h-x[i])/(h-l)) for i,l,h in zip(self.constrained_bounded_indices, self.constrained_bounded_lowers, self.constrained_bounded_uppers)]
        [np.put(g,i,v) for i,v in [(t[0],np.sum(g[t])) for t in self.tied_indices]]
        if len(self.tied_indices) or len(self.constrained_fixed_indices):
            to_remove = np.hstack((self.constrained_fixed_indices+[t[1:] for t in self.tied_indices]))
            return np.delete(g,to_remove)
        else:
            return g

    def randomize(self):
        """
        Randomize the model.
        Make this draw from the prior if one exists, else draw from N(0,1)
        """
        #first take care of all parameters (from N(0,1))
        x = self._get_params_transformed()
        x = np.random.randn(x.size)
        self._set_params_transformed(x)
        #now draw from prior where possible
        x = self._get_params()
        [np.put(x,i,p.rvs(1)) for i,p in enumerate(self.priors) if not p is None]
        self._set_params(x)
        self._set_params_transformed(self._get_params_transformed())#makes sure all of the tied parameters get the same init (since there's only one prior object...)


    def optimize_restarts(self, Nrestarts=10, robust=False, verbose=True, **kwargs):
        """
        Perform random restarts of the model, and set the model to the best
        seen solution.

        If the robust flag is set, exceptions raised during optimizations will
        be handled silently.  If _all_ runs fail, the model is reset to the
        existing parameter values.

        Notes
        -----
        **kwargs are passed to the optimizer. They can be:
        :max_f_eval: maximum number of function evaluations
        :messages: whether to display during optimisation
        :verbose: whether to show informations about the current restart
        """

        initial_parameters = self._get_params_transformed()
        for i in range(Nrestarts):
            try:
                self.randomize()
                self.optimize(**kwargs)
                if verbose:
                    print("Optimization restart {0}/{1}, f = {2}".format(i+1,
                                                                      Nrestarts,
                                                                      self.optimization_runs[-1].f_opt))

            except Exception as e:
                if robust:
                    print("Warning - optimization restart {0}/{1} failed".format(i+1, Nrestarts))
                else:
                    raise e
        if len(self.optimization_runs):
<<<<<<< HEAD
            i = np.argmin([o.f_opt for o in self.optimization_runs])
            self.expand_param(self.optimization_runs[i].x_opt)
=======
            i = np.argmax([o.f_opt for o in self.optimization_runs])
            self._set_params_transformed(self.optimization_runs[i].x_opt)
>>>>>>> 9201bb8a
        else:
            self._set_params_transformed(initial_parameters)

    def ensure_default_constraints(self,warn=False):
        """
        Ensure that any variables which should clearly be positive have been constrained somehow.
        """
        positive_strings = ['variance','lengthscale', 'precision']
        for s in positive_strings:
            for i in self.grep_param_names(s):
                if not (i in self.all_constrained_indices()):
                    name = self._get_param_names()[i]
                    self.constrain_positive(name)
                    if warn:
                        print "Warning! constraining %s postive"%name


    def optimize(self, optimizer=None, start=None, **kwargs):
        """
        Optimize the model using self.log_likelihood and self.log_likelihood_gradient, as well as self.priors.
        kwargs are passed to the optimizer. They can be:

        :max_f_eval: maximum number of function evaluations
        :messages: whether to display during optimisation
        :param optimzer: whice optimizer to use (defaults to self.preferred optimizer)
        :type optimzer: string TODO: valid strings?
        """
        if optimizer is None:
            optimizer = self.preferred_optimizer

        def f(x):
            self._set_params_transformed(x)
            return -self.log_likelihood()-self.log_prior()
        def fp(x):
            self._set_params_transformed(x)
            return -self._log_likelihood_gradients_transformed()
        def f_fp(x):
            self._set_params_transformed(x)
            return -self.log_likelihood()-self.log_prior(),-self._log_likelihood_gradients_transformed()

        if start == None:
            start = self._get_params_transformed()

        optimizer = optimization.get_optimizer(optimizer)
        opt = optimizer(start, model = self, **kwargs)
        opt.run(f_fp=f_fp, f=f, fp=fp)
        self.optimization_runs.append(opt)

        self._set_params_transformed(opt.x_opt)

    def optimize_SGD(self, momentum = 0.1, learning_rate = 0.01, iterations = 20, **kwargs):
        # assert self.Y.shape[1] > 1, "SGD only works with D > 1"
        sgd = SGD.StochasticGD(self, iterations, learning_rate, momentum, **kwargs)
        sgd.run()
        self.optimization_runs.append(sgd)

    def Laplace_covariance(self):
        """return the covariance matric of a Laplace approximatino at the current (stationary) point"""
        #TODO add in the prior contributions for MAP estimation
        #TODO fix the hessian for tied, constrained and fixed components
        if hasattr(self, 'log_likelihood_hessian'):
            A = -self.log_likelihood_hessian()

        else:
            print "numerically calculating hessian. please be patient!"
            x = self._get_params()
            def f(x):
                self._set_params(x)
                return self.log_likelihood()
            h = ndt.Hessian(f)
            A = -h(x)
            self._set_params(x)
        # check for almost zero components on the diagonal which screw up the cholesky
        aa = np.nonzero((np.diag(A)<1e-6) & (np.diag(A)>0.))[0]
        A[aa,aa] = 0.
        return A

    def Laplace_evidence(self):
        """Returns an estiamte of the model evidence based on the Laplace approximation.
        Uses a numerical estimate of the hessian if none is available analytically"""
        A = self.Laplace_covariance()
        try:
            hld = np.sum(np.log(np.diag(jitchol(A)[0])))
        except:
            return np.nan
        return 0.5*self._get_params().size*np.log(2*np.pi) + self.log_likelihood() - hld

    def __str__(self):
        s = parameterised.__str__(self).split('\n')
        #add priors to the string
        strs = [str(p) if p is not None else '' for p in self.priors]
        width = np.array(max([len(p) for p in strs] + [5])) + 4

        s[0] = 'Marginal log-likelihood: {0:.3e}\n'.format(self.log_likelihood()) + s[0]
        s[0] += "|{h:^{col}}".format(h = 'Prior', col = width)
        s[1] += '-'*(width + 1)

        for p in range(2, len(strs)+2):
            s[p] += '|{prior:^{width}}'.format(prior = strs[p-2], width = width)

        return '\n'.join(s)


    def checkgrad(self, verbose=False, include_priors=False, step=1e-6, tolerance = 1e-3, *args):
        """
        Check the gradient of the model by comparing to a numerical estimate.
        If the overall gradient fails, invividual components are tested.
        """

        x = self._get_params_transformed().copy()

        #choose a random direction to step in:
        dx = step*np.sign(np.random.uniform(-1,1,x.size))

        #evaulate around the point x
        self._set_params_transformed(x+dx)
        f1,g1 = self.log_likelihood() + self.log_prior(), self._log_likelihood_gradients_transformed()
        self._set_params_transformed(x-dx)
        f2,g2 = self.log_likelihood() + self.log_prior(), self._log_likelihood_gradients_transformed()
        self._set_params_transformed(x)
        gradient = self._log_likelihood_gradients_transformed()

        numerical_gradient = (f1-f2)/(2*dx)
        ratio = (f1-f2)/(2*np.dot(dx,gradient))
        if verbose:
            print "Gradient ratio = ", ratio, '\n'
            sys.stdout.flush()

        if (np.abs(1.-ratio)<tolerance) and not np.isnan(ratio):
            if verbose:
                print 'Gradcheck passed'
        else:
            if verbose:
                print "Global check failed. Testing individual gradients\n"

                try:
                    names = self._get_param_names_transformed()
                except NotImplementedError:
                    names = ['Variable %i'%i for i in range(len(x))]

                # Prepare for pretty-printing
                header = ['Name', 'Ratio', 'Difference', 'Analytical', 'Numerical']
                max_names = max([len(names[i]) for i in range(len(names))] + [len(header[0])])
                float_len = 10
                cols = [max_names]
                cols.extend([max(float_len, len(header[i])) for i in range(1, len(header))])
                cols = np.array(cols) + 5
                header_string = ["{h:^{col}}".format(h = header[i], col = cols[i]) for i in range(len(cols))]
                header_string = map(lambda x: '|'.join(x), [header_string])
                separator = '-'*len(header_string[0])
                print '\n'.join([header_string[0], separator])

            for i in range(len(x)):
                xx = x.copy()
                xx[i] += step
                self._set_params_transformed(xx)
                f1,g1 = self.log_likelihood() + self.log_prior(), self._log_likelihood_gradients_transformed()[i]
                xx[i] -= 2.*step
                self._set_params_transformed(xx)
                f2,g2 = self.log_likelihood() + self.log_prior(), self._log_likelihood_gradients_transformed()[i]
                self._set_params_transformed(x)
                gradient = self._log_likelihood_gradients_transformed()[i]


                numerical_gradient = (f1-f2)/(2*step)
                ratio = (f1-f2)/(2*step*gradient)
                difference = np.abs((f1-f2)/2/step - gradient)

                if verbose:
                    if (np.abs(ratio-1)<tolerance):
                        formatted_name = "\033[92m {0} \033[0m".format(names[i])
                    else:
                        formatted_name = "\033[91m {0} \033[0m".format(names[i])
                    r = '%.6f' % float(ratio)
                    d = '%.6f' % float(difference)
                    g = '%.6f' % gradient
                    ng = '%.6f' % float(numerical_gradient)
                    grad_string = "{0:^{c0}}|{1:^{c1}}|{2:^{c2}}|{3:^{c3}}|{4:^{c4}}".format(formatted_name,r,d,g, ng, c0 = cols[0]+9, c1 = cols[1], c2 = cols[2], c3 = cols[3], c4 = cols[4])
                    print grad_string

            print ''
            
            return False
        return True<|MERGE_RESOLUTION|>--- conflicted
+++ resolved
@@ -198,13 +198,8 @@
                 else:
                     raise e
         if len(self.optimization_runs):
-<<<<<<< HEAD
             i = np.argmin([o.f_opt for o in self.optimization_runs])
-            self.expand_param(self.optimization_runs[i].x_opt)
-=======
-            i = np.argmax([o.f_opt for o in self.optimization_runs])
             self._set_params_transformed(self.optimization_runs[i].x_opt)
->>>>>>> 9201bb8a
         else:
             self._set_params_transformed(initial_parameters)
 
