environment:
  pip_access:
    secure: 8/ZjXFwtd1S7ixd7PJOpptupKKEDhm2da/q3unabJ00=
  COVERALLS_REPO_TOKEN:
    secure: d3Luic/ESkGaWnZrvWZTKrzO+xaVwJWaRCEP0F+K/9DQGPSRZsJ/Du5g3s4XF+tS
<<<<<<< HEAD
  gpy_version: 1.10.0
=======
  gpy_version: 1.9.9
>>>>>>> b9686fbe
  matrix:
    - PYTHON_VERSION: 3.5
      MINICONDA: C:\Miniconda35-x64
      MPL_VERSION: 3.0.0
    - PYTHON_VERSION: 3.6
      MINICONDA: C:\Miniconda3-x64
      MPL_VERSION: 3.3.4
    - PYTHON_VERSION: 3.7
<<<<<<< HEAD
      MINICONDA: C:\Miniconda3-x64
      MPL_VERSION: 3.3.4
    - PYTHON_VERSION: 3.8
      MINICONDA: C:\Miniconda3-x64
      MPL_VERSION: 3.3.4
    - PYTHON_VERSION: 3.9
      MINICONDA: C:\Miniconda3-x64
      MPL_VERSION: 3.3.4
=======
      MINICONDA: C:\Miniconda36-x64
    - PYTHON_VERSION: 3.8
      MINICONDA: C:\Miniconda36-x64
    - PYTHON_VERSION: 3.9
      MINICONDA: C:\Miniconda36-x64
>>>>>>> b9686fbe

#configuration:
#  - Debug
#  - Release

install:
 - "set PATH=%MINICONDA%;%MINICONDA%\\Scripts;%PATH%"
 - conda config --set always_yes yes --set changeps1 no
 - conda update -q conda
 - conda info -a
# github issue #955: freeze build version of matplotlib
 - "conda create -q -n build-environment python=%PYTHON_VERSION% numpy scipy matplotlib=%MPL_VERSION%"
 - activate build-environment
 # We need wheel installed to build wheels
 - python -m pip install wheel
 # GPy needs paramz
 - python -m pip install paramz
 - python -m pip install nose-show-skipped
 - python -m pip install coverage
 - python -m pip install coveralls
 - python -m pip install codecov
 - python -m pip install twine
 - "python setup.py develop"

build: off

test_script:
  # Put your test command here.
  # If you don't need to build C extensions on 64-bit Python 3.3 or 3.4,
  # you can remove "build.cmd" from the front of the command, as it's
  # only needed to support those cases.
  # Note that you must use the environment variable %PYTHON% to refer to
  # the interpreter you're using - Appveyor does not do anything special
  # to put the Python evrsion you want to use on PATH.
  #- "build.cmd %PYTHON%\\python.exe setup.py test"
  - "coverage run travis_tests.py"

after_test:
  # This step builds your wheels.
  - "python setup.py bdist_wheel"
  - codecov

artifacts:
  # bdist_wheel puts your built wheel in the dist directory
  - path: dist\*


deploy_script:
- echo [distutils] > %USERPROFILE%\\.pypirc
- echo index-servers = >> %USERPROFILE%\\.pypirc
- echo     pypi >> %USERPROFILE%\\.pypirc
- echo     test >> %USERPROFILE%\\.pypirc
- echo[
- echo [pypi] >> %USERPROFILE%\\.pypirc
- echo username = maxz >> %USERPROFILE%\\.pypirc
- echo password = %pip_access% >> %USERPROFILE%\\.pypirc
- echo[
- echo [test] >> %USERPROFILE%\\.pypirc
- echo repository = https://testpypi.python.org/pypi >> %USERPROFILE%\\.pypirc
- echo username = maxz >> %USERPROFILE%\\.pypirc
- echo password = %pip_access% >> %USERPROFILE%\\.pypirc
- .appveyor_twine_upload.bat

# deploy:
#   - provider: GitHub
#     release: GPy-v$(gpy_version)
#     description: 'GPy windows install'
#     artifact: dist/*.exe               # upload wininst to GitHub
#     draft: false
#     prerelease: false
#     on:
#         branch: deploy                 # release from deploy branch only
#         appveyor_repo_tag: true        # deploy on tag push only<|MERGE_RESOLUTION|>--- conflicted
+++ resolved
@@ -3,11 +3,7 @@
     secure: 8/ZjXFwtd1S7ixd7PJOpptupKKEDhm2da/q3unabJ00=
   COVERALLS_REPO_TOKEN:
     secure: d3Luic/ESkGaWnZrvWZTKrzO+xaVwJWaRCEP0F+K/9DQGPSRZsJ/Du5g3s4XF+tS
-<<<<<<< HEAD
-  gpy_version: 1.10.0
-=======
-  gpy_version: 1.9.9
->>>>>>> b9686fbe
+  gpy_version: 1.12.0
   matrix:
     - PYTHON_VERSION: 3.5
       MINICONDA: C:\Miniconda35-x64
@@ -16,7 +12,6 @@
       MINICONDA: C:\Miniconda3-x64
       MPL_VERSION: 3.3.4
     - PYTHON_VERSION: 3.7
-<<<<<<< HEAD
       MINICONDA: C:\Miniconda3-x64
       MPL_VERSION: 3.3.4
     - PYTHON_VERSION: 3.8
@@ -25,13 +20,6 @@
     - PYTHON_VERSION: 3.9
       MINICONDA: C:\Miniconda3-x64
       MPL_VERSION: 3.3.4
-=======
-      MINICONDA: C:\Miniconda36-x64
-    - PYTHON_VERSION: 3.8
-      MINICONDA: C:\Miniconda36-x64
-    - PYTHON_VERSION: 3.9
-      MINICONDA: C:\Miniconda36-x64
->>>>>>> b9686fbe
 
 #configuration:
 #  - Debug
