# Copyright (c) 2012, GPy authors (see AUTHORS.txt).
# Licensed under the BSD 3-clause license (see LICENSE.txt)


from kern import Kern
from ...core.parameterization import Param
from ...core.parameterization.transformations import Logexp
from ...util.linalg import tdot
from ... import util
import numpy as np
from scipy import integrate
from ...util.caching import Cache_this

class Stationary(Kern):
    """
    Stationary kernels (covaraince functions).

    Stationary covariance fucntion depend only on r, where r is defined as 

      r = \sqrt{ \sum_{q=1}^Q (x_q - x'_q)^2 }

    The covaraince function k(x, x' can then be written k(r). 

    In this implementation, r is scaled by the lengthscales parameter(s):

      r = \sqrt{ \sum_{q=1}^Q \frac{(x_q - x'_q)^2}{\ell_q^2} }. 
    
    By default, there's only one lengthscale: seaprate lengthscales for each
    dimension can be enables by setting ARD=True. 

    To implement a stationary covaraince function using this class, one need
    only define the covariance function k(r), and it derivative. 

      ...
      def K_of_r(self, r):
          return foo
      def dK_dr(self, r):
          return bar

    The lengthscale(s) and variance parameters are added to the structure automatically. 
          
    """
    
    def __init__(self, input_dim, variance, lengthscale, ARD, name):
        super(Stationary, self).__init__(input_dim, name)
        self.ARD = ARD
        if not ARD:
            if lengthscale is None:
                lengthscale = np.ones(1)
            else:
                lengthscale = np.asarray(lengthscale)
                assert lengthscale.size == 1, "Only 1 lengthscale needed for non-ARD kernel"
        else:
            if lengthscale is not None:
                lengthscale = np.asarray(lengthscale)
                assert lengthscale.size in [1, input_dim], "Bad number of lengthscales"
                if lengthscale.size != input_dim:
                    lengthscale = np.ones(input_dim)*lengthscale
            else:
                lengthscale = np.ones(self.input_dim)
        self.lengthscale = Param('lengthscale', lengthscale, Logexp())
        self.variance = Param('variance', variance, Logexp())
        assert self.variance.size==1
        self.add_parameters(self.variance, self.lengthscale)

    def K_of_r(self, r):
        raise NotImplementedError, "implement the covariance function as a fn of r to use this class"

    def dK_dr(self, r):
        raise NotImplementedError, "implement derivative of the covariance function wrt r to use this class"

    @Cache_this(limit=5, ignore_args=())
    def K(self, X, X2=None):
        r = self._scaled_dist(X, X2)
        return self.K_of_r(r)

<<<<<<< HEAD
    #@Cache_this(limit=5, ignore_args=(0,))
=======
    @Cache_this(limit=5, ignore_args=(0,))
    def _dist(self, X, X2):
        if X2 is None:
            X2 = X
        return X[:, None, :] - X2[None, :, :]

    @Cache_this(limit=5, ignore_args=(0,))
>>>>>>> 83f5b937
    def _unscaled_dist(self, X, X2=None):
        """
        Compute the Euclidean distance between each row of X and X2, or between
        each pair of rows of X if X2 is None.
        """
        if X2 is None:
            Xsq = np.sum(np.square(X),1)
            return np.sqrt(-2.*tdot(X) + (Xsq[:,None] + Xsq[None,:]))
        else:
            X1sq = np.sum(np.square(X),1)
            X2sq = np.sum(np.square(X2),1)
            return np.sqrt(-2.*np.dot(X, X2.T) + (X1sq[:,None] + X2sq[None,:]))

    @Cache_this(limit=5, ignore_args=())
    def _scaled_dist(self, X, X2=None):
        """
        Efficiently compute the scaled distance, r.

        r = \sqrt( \sum_{q=1}^Q (x_q - x'q)^2/l_q^2 )

        Note that if thre is only one lengthscale, l comes outside the sum. In
        this case we compute the unscaled distance first (in a separate
        function for caching) and divide by lengthscale afterwards

        """
        if self.ARD:
            if X2 is not None:
                X2 = X2 / self.lengthscale
            return self._unscaled_dist(X/self.lengthscale, X2)
        else:
            return self._unscaled_dist(X, X2)/self.lengthscale

    def Kdiag(self, X):
        ret = np.empty(X.shape[0])
        ret[:] = self.variance
        return ret

    def update_gradients_diag(self, dL_dKdiag, X):
        self.variance.gradient = np.sum(dL_dKdiag)
        self.lengthscale.gradient = 0.

    def update_gradients_full(self, dL_dK, X, X2=None):
        r = self._scaled_dist(X, X2)
        K = self.K_of_r(r)

        dL_dr = self.dK_dr(r) * dL_dK

        if self.ARD:
            #rinv = self._inv_dis# this is rather high memory? Should we loop instead?t(X, X2)
            #d =  X[:, None, :] - X2[None, :, :]
            #x_xl3 = np.square(d) 
            #self.lengthscale.gradient = -((dL_dr*rinv)[:,:,None]*x_xl3).sum(0).sum(0)/self.lengthscale**3
            tmp = dL_dr*self._inv_dist(X, X2)
            if X2 is None: X2 = X
            [np.copyto(self.lengthscale.gradient[q:q+1], -np.sum(tmp * np.square(X[:,q:q+1] - X2[:,q:q+1].T))/self.lengthscale[q]**3) for q in xrange(self.input_dim)]
        else:
            self.lengthscale.gradient = -np.sum(dL_dr*r)/self.lengthscale

        self.variance.gradient = np.sum(K * dL_dK)/self.variance

    def _inv_dist(self, X, X2=None):
        """
        Compute the elementwise inverse of the distance matrix, expecpt on the
        diagonal, where we return zero (the distance on the diagonal is zero).
        This term appears in derviatives.
        """
        dist = self._scaled_dist(X, X2).copy()
        if X2 is None:
            nondiag = util.diag.offdiag_view(dist)
            nondiag[:] = 1./nondiag
            return dist
        else:
            return 1./np.where(dist != 0., dist, np.inf)

    def gradients_X(self, dL_dK, X, X2=None):
        """
        Given the derivative of the objective wrt K (dL_dK), compute the derivative wrt X
        """
        r = self._scaled_dist(X, X2)
        invdist = self._inv_dist(X, X2)
        dL_dr = self.dK_dr(r) * dL_dK
        #The high-memory numpy way:
        #d =  X[:, None, :] - X2[None, :, :]
        #ret = np.sum((invdist*dL_dr)[:,:,None]*d,1)/self.lengthscale**2
        #if X2 is None:
            #ret *= 2.

        #the lower memory way with a loop
        tmp = invdist*dL_dr
        if X2 is None:
            tmp *= 2.
            X2 = X
        ret = np.empty(X.shape, dtype=np.float64)
        [np.copyto(ret[:,q], np.sum(tmp*(X[:,q][:,None]-X2[:,q][None,:]), 1)) for q in xrange(self.input_dim)]
        ret /= self.lengthscale**2

        return ret

    def gradients_X_diag(self, dL_dKdiag, X):
        return np.zeros(X.shape)

    def input_sensitivity(self):
        return np.ones(self.input_dim)/self.lengthscale

class Exponential(Stationary):
    def __init__(self, input_dim, variance=1., lengthscale=None, ARD=False, name='Exponential'):
        super(Exponential, self).__init__(input_dim, variance, lengthscale, ARD, name)

    def K_of_r(self, r):
        return self.variance * np.exp(-0.5 * r)

    def dK_dr(self, r):
        return -0.5*self.K_of_r(r)

class Matern32(Stationary):
    """
    Matern 3/2 kernel:

    .. math::

       k(r) = \\sigma^2 (1 + \\sqrt{3} r) \exp(- \sqrt{3} r) \\ \\ \\ \\  \\text{ where  } r = \sqrt{\sum_{i=1}^input_dim \\frac{(x_i-y_i)^2}{\ell_i^2} }

    """

    def __init__(self, input_dim, variance=1., lengthscale=None, ARD=False, name='Mat32'):
        super(Matern32, self).__init__(input_dim, variance, lengthscale, ARD, name)

    def K_of_r(self, r):
        return self.variance * (1. + np.sqrt(3.) * r) * np.exp(-np.sqrt(3.) * r)

    def dK_dr(self,r):
        return -3.*self.variance*r*np.exp(-np.sqrt(3.)*r)

    def Gram_matrix(self, F, F1, F2, lower, upper):
        """
        Return the Gram matrix of the vector of functions F with respect to the
        RKHS norm. The use of this function is limited to input_dim=1.

        :param F: vector of functions
        :type F: np.array
        :param F1: vector of derivatives of F
        :type F1: np.array
        :param F2: vector of second derivatives of F
        :type F2: np.array
        :param lower,upper: boundaries of the input domain
        :type lower,upper: floats
        """
        assert self.input_dim == 1
        def L(x, i):
            return(3. / self.lengthscale ** 2 * F[i](x) + 2 * np.sqrt(3) / self.lengthscale * F1[i](x) + F2[i](x))
        n = F.shape[0]
        G = np.zeros((n, n))
        for i in range(n):
            for j in range(i, n):
                G[i, j] = G[j, i] = integrate.quad(lambda x : L(x, i) * L(x, j), lower, upper)[0]
        Flower = np.array([f(lower) for f in F])[:, None]
        F1lower = np.array([f(lower) for f in F1])[:, None]
        return(self.lengthscale ** 3 / (12.*np.sqrt(3) * self.variance) * G + 1. / self.variance * np.dot(Flower, Flower.T) + self.lengthscale ** 2 / (3.*self.variance) * np.dot(F1lower, F1lower.T))


class Matern52(Stationary):
    """
    Matern 5/2 kernel:

    .. math::

       k(r) = \sigma^2 (1 + \sqrt{5} r + \\frac53 r^2) \exp(- \sqrt{5} r) 
       """
    def __init__(self, input_dim, variance=1., lengthscale=None, ARD=False, name='Mat52'):
        super(Matern52, self).__init__(input_dim, variance, lengthscale, ARD, name)

    def K_of_r(self, r):
        return self.variance*(1+np.sqrt(5.)*r+5./3*r**2)*np.exp(-np.sqrt(5.)*r)

    def dK_dr(self, r):
        return self.variance*(10./3*r -5.*r -5.*np.sqrt(5.)/3*r**2)*np.exp(-np.sqrt(5.)*r)

    def Gram_matrix(self, F, F1, F2, F3, lower, upper):
        """
        Return the Gram matrix of the vector of functions F with respect to the RKHS norm. The use of this function is limited to input_dim=1.

        :param F: vector of functions
        :type F: np.array
        :param F1: vector of derivatives of F
        :type F1: np.array
        :param F2: vector of second derivatives of F
        :type F2: np.array
        :param F3: vector of third derivatives of F
        :type F3: np.array
        :param lower,upper: boundaries of the input domain
        :type lower,upper: floats
        """
        assert self.input_dim == 1
        def L(x,i):
            return(5*np.sqrt(5)/self.lengthscale**3*F[i](x) + 15./self.lengthscale**2*F1[i](x)+ 3*np.sqrt(5)/self.lengthscale*F2[i](x) + F3[i](x))
        n = F.shape[0]
        G = np.zeros((n,n))
        for i in range(n):
            for j in range(i,n):
                G[i,j] = G[j,i] = integrate.quad(lambda x : L(x,i)*L(x,j),lower,upper)[0]
        G_coef = 3.*self.lengthscale**5/(400*np.sqrt(5))
        Flower = np.array([f(lower) for f in F])[:,None]
        F1lower = np.array([f(lower) for f in F1])[:,None]
        F2lower = np.array([f(lower) for f in F2])[:,None]
        orig = 9./8*np.dot(Flower,Flower.T) + 9.*self.lengthscale**4/200*np.dot(F2lower,F2lower.T)
        orig2 = 3./5*self.lengthscale**2 * ( np.dot(F1lower,F1lower.T) + 1./8*np.dot(Flower,F2lower.T) + 1./8*np.dot(F2lower,Flower.T))
        return(1./self.variance* (G_coef*G + orig + orig2))


class ExpQuad(Stationary):
    def __init__(self, input_dim, variance=1., lengthscale=None, ARD=False, name='ExpQuad'):
        super(ExpQuad, self).__init__(input_dim, variance, lengthscale, ARD, name)

    def K_of_r(self, r):
        return self.variance * np.exp(-0.5 * r**2)

    def dK_dr(self, r):
        return -r*self.K_of_r(r)

class Cosine(Stationary):
    def __init__(self, input_dim, variance=1., lengthscale=None, ARD=False, name='Cosine'):
        super(Cosine, self).__init__(input_dim, variance, lengthscale, ARD, name)

    def K_of_r(self, r):
        return self.variance * np.cos(r)

    def dK_dr(self, r):
        return -self.variance * np.sin(r)


class RatQuad(Stationary):
    """
    Rational Quadratic Kernel

    .. math::

       k(r) = \sigma^2 \\bigg( 1 + \\frac{r^2}{2} \\bigg)^{- \\alpha}

    """


    def __init__(self, input_dim, variance=1., lengthscale=None, power=2., ARD=False, name='ExpQuad'):
        super(RatQuad, self).__init__(input_dim, variance, lengthscale, ARD, name)
        self.power = Param('power', power, Logexp())
        self.add_parameters(self.power)

    def K_of_r(self, r):
        r2 = np.power(r, 2.)
        return self.variance*np.power(1. + r2/2., -self.power)

    def dK_dr(self, r):
        r2 = np.power(r, 2.)
        return -self.variance*self.power*r*np.power(1. + r2/2., - self.power - 1.)

    def update_gradients_full(self, dL_dK, X, X2=None):
        super(RatQuad, self).update_gradients_full(dL_dK, X, X2)
        r = self._scaled_dist(X, X2)
        r2 = np.power(r, 2.)
        dK_dpow = -self.variance * np.power(2., self.power) * np.power(r2 + 2., -self.power) * np.log(0.5*(r2+2.))
        grad = np.sum(dL_dK*dK_dpow)
        self.power.gradient = grad

    def update_gradients_diag(self, dL_dKdiag, X):
        super(RatQuad, self).update_gradients_diag(dL_dKdiag, X)
        self.power.gradient = 0.

<|MERGE_RESOLUTION|>--- conflicted
+++ resolved
@@ -74,17 +74,7 @@
         r = self._scaled_dist(X, X2)
         return self.K_of_r(r)
 
-<<<<<<< HEAD
-    #@Cache_this(limit=5, ignore_args=(0,))
-=======
     @Cache_this(limit=5, ignore_args=(0,))
-    def _dist(self, X, X2):
-        if X2 is None:
-            X2 = X
-        return X[:, None, :] - X2[None, :, :]
-
-    @Cache_this(limit=5, ignore_args=(0,))
->>>>>>> 83f5b937
     def _unscaled_dist(self, X, X2=None):
         """
         Compute the Euclidean distance between each row of X and X2, or between
