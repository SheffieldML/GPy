--- conflicted
+++ resolved
@@ -26,14 +26,8 @@
     .. [stegle_et_al_2011] Stegle, O.; Lippert, C.; Mooij, J.M.; Lawrence, N.D.; Borgwardt, K.:Efficient inference in matrix-variate Gaussian models with \iid observation noise. In: Advances in Neural Information Processing Systems, 2011, Pages 630-638
 
     """
-<<<<<<< HEAD
     def __init__(self, X1, X2,  Y, kern1, kern2, noise_var=1., name='KGPR', additional_Xs = [], additional_kerns = []):
-
-        Model.__init__(self, name=name)
-=======
-    def __init__(self, X1, X2, Y, kern1, kern2, noise_var=1., name='KGPR'):
         super(GPKroneckerGaussianRegression, self).__init__(name=name)
->>>>>>> 490c4c73
 
         Xs = [X1, X2]
         Xs.extend(additional_Xs)
