--- conflicted
+++ resolved
@@ -43,15 +43,10 @@
         self.num_data, self.input_dim = self.X.shape
 
         assert Y.ndim == 2
-<<<<<<< HEAD
-        self.Y = ObsAr(Y)
-#         assert Y.shape[0] == self.num_data
-=======
         logger.info("initializing Y")
         if issparse(Y): self.Y = Y
         else: self.Y = ObsAr(Y)
         assert Y.shape[0] == self.num_data
->>>>>>> 36513746
         _, self.output_dim = self.Y.shape
 
         #TODO: check the type of this is okay?
