--- conflicted
+++ resolved
@@ -3,11 +3,7 @@
 
 import itertools
 import numpy
-<<<<<<< HEAD
 from parameter_core import Constrainable, Gradcheckable, adjust_name_for_printing
-=======
-from parameter_core import Constrainable, adjust_name_for_printing
->>>>>>> a2b986dc
 from array_core import ObservableArray, ParamList
 
 ###### printing
@@ -161,14 +157,14 @@
     #===========================================================================
     def tie_to(self, param):
         """
-        :param param: the parameter object to tie this parameter to.
+        :param param: the parameter object to tie this parameter to. 
                       Can be ParamConcatenation (retrieved by regexp search)
-
+        
         Tie this parameter to the given parameter.
         Broadcasting is not allowed, but you can tie a whole dimension to
         one parameter:  self[:,0].tie_to(other), where other is a one-value
         parameter.
-
+        
         Note: For now only one parameter can have ties, so all of a parameter
               will be removed, when re-tieing!
         """
